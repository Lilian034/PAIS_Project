import os
import json
import re # 匯入正規表達式模組
from datetime import datetime
from typing import List, Optional, Dict, Any
from pathlib import Path

from fastapi import FastAPI, HTTPException, UploadFile, File, Depends, Header, Form
from fastapi.middleware.cors import CORSMiddleware
from pydantic import BaseModel

# ==================== LangChain 核心 ====================
from langchain_community.embeddings import HuggingFaceEmbeddings
from langchain_google_genai import GoogleGenerativeAI, GoogleGenerativeAIEmbeddings
from langchain_text_splitters import RecursiveCharacterTextSplitter
from langchain_community.document_loaders import (
    PyPDFLoader, Docx2txtLoader, TextLoader
)
from langchain_community.vectorstores import Qdrant
from qdrant_client import QdrantClient
from qdrant_client.models import Distance, VectorParams

# ==================== LangChain Agents ====================
from langchain.agents import AgentExecutor, create_react_agent, Tool
from langchain.prompts import PromptTemplate

# ==================== LangChain Memory ====================
from langchain.memory import ConversationBufferMemory
from langchain_community.chat_message_histories import FileChatMessageHistory

# ==================== LangChain Chains ====================
from langchain.chains import (
    ConversationalRetrievalChain,
    LLMChain
)

from dotenv import load_dotenv
from loguru import logger

# 載入數據庫輔助類
from utils.db_helper import StaffDatabase

# 載入 ChatService 和 Prompts
from services.chat_service import ChatService
from prompts import PUBLIC_AGENT_PROMPT, STAFF_AGENT_PROMPT

# 載入環境變數
load_dotenv()

# ==================== 配置 ====================
GEMINI_API_KEY = os.getenv("GEMINI_API_KEY")
QDRANT_HOST = os.getenv("QDRANT_HOST", "qdrant")
QDRANT_PORT = int(os.getenv("QDRANT_PORT", 6333))
ADMIN_PASSWORD = os.getenv("ADMIN_PASSWORD", "admin123456")
COLLECTION_NAME = "pais_knowledge_base"

# 設定日誌
logger.add("logs/pais_{time}.log", rotation="1 day", retention="30 days")

# ==================== FastAPI 應用 ====================
app = FastAPI(
    title="PAIS - 政務分身智能系統 (LangChain Powered)",
    description="基於 LangChain 的市長聊天機器人 (Agents + Memory + RAG + Tools)",
    version="2.0.6" # 版本更新
)

# CORS
app.add_middleware(
    CORSMiddleware,
    allow_origins=["*"],
    allow_credentials=True,
    allow_methods=["*"],
    allow_headers=["*"],
)

# ==================== LangChain 初始化 ====================
# Gemini LLM
llm = GoogleGenerativeAI(
<<<<<<< HEAD
    model="gemini-1.5-flash",
=======
    model="gemini-1.5-flash-001",
>>>>>>> 793a3562
    google_api_key=GEMINI_API_KEY,
    temperature=0.7,
    max_output_tokens=2048
)

# Embeddings (使用 moka-ai/m3e-base)
embeddings = HuggingFaceEmbeddings(
    model_name="moka-ai/m3e-base",
    model_kwargs={'device': 'cpu'}
)

# Qdrant 向量資料庫
qdrant_client = QdrantClient(host=QDRANT_HOST, port=QDRANT_PORT)

try:
    qdrant_client.get_collection(COLLECTION_NAME)
    logger.info(f"✅ 集合 '{COLLECTION_NAME}' 已存在")
except Exception:
    logger.warning(f"⚠️ 集合 '{COLLECTION_NAME}' 不存在，嘗試建立...")
    try:
        qdrant_client.create_collection(
            collection_name=COLLECTION_NAME,
            vectors_config=VectorParams(size=768, distance=Distance.COSINE) # 維度為 768
        )
        logger.info(f"✅ 已建立新集合 '{COLLECTION_NAME}'")
    except Exception as create_err:
        logger.error(f"❌ 建立集合 '{COLLECTION_NAME}' 失敗: {create_err}")

vectorstore = Qdrant(
    client=qdrant_client,
    collection_name=COLLECTION_NAME,
    embeddings=embeddings
)

# ==================== 訪客計數器數據庫 ====================
db = StaffDatabase()

# ==================== LangChain Memory 管理 ====================
memory_store: Dict[str, ConversationBufferMemory] = {}

def get_memory(session_id: str) -> ConversationBufferMemory:
    """取得或建立對話記憶"""
    if session_id not in memory_store:
        try:
            Path("chat_history").mkdir(exist_ok=True)
            history_file = f"chat_history/{session_id}.json"
            message_history = FileChatMessageHistory(history_file)

            memory_store[session_id] = ConversationBufferMemory(
                chat_memory=message_history,
                memory_key="chat_history",
                return_messages=True
            )
            logger.info(f"🧠 建立新記憶: {session_id} (檔案: {history_file})")
        except Exception as mem_err:
            logger.error(f"❌ 建立記憶體失敗 ({session_id}): {mem_err}")
            return ConversationBufferMemory(memory_key="chat_history", return_messages=True)
            
    return memory_store[session_id]

# ==================== LangChain Tools ====================

def search_knowledge_base(query: str) -> str:
    """搜尋知識庫工具"""
    logger.info(f"🛠️ 使用工具 [搜尋知識庫]，查詢: {query}")
    try:
        retriever = vectorstore.as_retriever(search_kwargs={"k": 3})
        docs = retriever.invoke(query) # 使用 invoke
        if docs:
            # 處理每個文檔，移除所有可能導致格式化問題的字符
            cleaned_contents = []
            for doc in docs:
                content = doc.page_content
                # 移除所有大括號和其他特殊格式字符
                content = content.replace("{", "").replace("}", "")
                content = content.replace("{{", "").replace("}}", "")
                cleaned_contents.append(content)

            result = "\n\n".join(cleaned_contents)
            logger.info(f"✅ 工具 [搜尋知識庫] 找到 {len(docs)} 筆資料")

            # 限制回傳給 Agent 的長度，避免 Prompt 過長
            max_obs_length = 1500
            if len(result) > max_obs_length:
                 result = result[:max_obs_length] + "... (內容過長截斷)"

            # 檢查並記錄是否還有大括號
            if '{' in result or '}' in result:
                logger.warning(f"⚠️ 清理後仍發現大括號！內容: {result[:200]}")

            # 最終返回值也要完全轉義，避免 LangChain 再次格式化時出錯
            final_result = result.replace("{", "").replace("}", "")
            logger.debug(f"📤 返回內容前100字: {final_result[:100]}")

            return f"找到相關資料：\n{final_result}"
        else:
            logger.warning(f"⚠️ 工具 [搜尋知識庫] 未找到資料 for query: {query}")
            return "知識庫中找不到與此直接相關的資料。"
    except Exception as e:
        logger.error(f"❌ 工具 [搜尋知識庫] 執行錯誤: {e}", exc_info=True)
        return f"搜尋知識庫時發生錯誤: {str(e)}"

def get_policy_info(policy_name: str) -> str:
    """取得特定政策資訊工具"""
    logger.info(f"🛠️ 使用工具 [查詢政策]，政策名稱: {policy_name}")
    try:
        docs = vectorstore.similarity_search(policy_name, k=1) # 只取最相關的 1 筆
        if docs:
            result = docs[0].page_content
            # 移除所有大括號，避免格式化問題
            result = result.replace("{", "").replace("}", "")
            result = result.replace("{{", "").replace("}}", "")
            logger.info(f"✅ 工具 [查詢政策] 找到資料 for policy: {policy_name}")
            # 限制回傳給 Agent 的長度
            max_obs_length = 1500
            if len(result) > max_obs_length:
                 result = result[:max_obs_length] + "... (內容過長截斷)"
            return f"關於 '{policy_name}' 的資訊：{result}"
        else:
            logger.warning(f"⚠️ 工具 [查詢政策] 未找到資料 for policy: {policy_name}")
            return f"知識庫中找不到名為 '{policy_name}' 的特定政策資訊。"
    except Exception as e:
        logger.error(f"❌ 工具 [查詢政策] 執行錯誤: {e}", exc_info=True)
        return f"查詢政策 '{policy_name}' 時發生錯誤: {str(e)}"

# 定義 Agent 工具
tools = [
    Tool(
        name="搜尋知識庫",
        func=search_knowledge_base,
        description="當你需要回答關於市長的**政策、理念、施政報告、公開發言、個人背景**或**桃園市政相關問題**時使用。**輸入：** 具體的問題或清晰的關鍵字詞組 (例如：'桃園市的交通政策有哪些？', '市長對於青年就業的看法', '說明社會住宅的進度')。**不要**只輸入模糊的單詞。"
    ),
    Tool(
        name="查詢特定政策名稱",
        func=get_policy_info,
        description="當使用者**明確**提到一個**具體的政策名稱**，而你需要查找該政策的詳細內容時使用。**輸入：** 完整的政策名稱 (例如：'五歲幼兒教育助學金', '國中小免費營養午餐')。如果只是問某個領域的政策 (如 '交通政策')，請使用「搜尋知識庫」。"
    ),
]

# ==================== LangChain Agent 定義 ====================

# 創建 Agent Prompt Template（使用從 prompts 模組導入的 Prompt）
agent_prompt = PromptTemplate(
    template=PUBLIC_AGENT_PROMPT,
    input_variables=["input", "chat_history", "agent_scratchpad", "tools", "tool_names"]
)

staff_agent_prompt = PromptTemplate(
    template=STAFF_AGENT_PROMPT,
    input_variables=["input", "chat_history", "agent_scratchpad", "tools", "tool_names"]
)

# 創建 Agent（公眾版 - 善寶）
try:
    agent = create_react_agent(
        llm=llm,
        tools=tools,
        prompt=agent_prompt
    )
    logger.info("✅ ReAct Agent (公眾版) 創建成功")
except Exception as agent_create_err:
    try:
        logger.error(f"❌ 創建 Agent 失敗: {str(agent_create_err)}", exc_info=True)
    except Exception as log_err:
        logger.error(f"❌ 創建 Agent 失敗，且 Logger 也發生錯誤: {log_err}")
    agent = None

# 創建 Staff Agent（幕僚版）
try:
    staff_agent = create_react_agent(
        llm=llm,
        tools=tools,
        prompt=staff_agent_prompt
    )
    logger.info("✅ ReAct Agent (幕僚版) 創建成功")
except Exception as staff_agent_create_err:
    try:
        logger.error(f"❌ 創建 Staff Agent 失敗: {str(staff_agent_create_err)}", exc_info=True)
    except Exception as log_err:
        logger.error(f"❌ 創建 Staff Agent 失敗，且 Logger 也發生錯誤: {log_err}")
    staff_agent = None

# ==================== ChatService 初始化 ====================

# 創建 ChatService 實例
chat_service = ChatService(
    llm=llm,
    vectorstore=vectorstore,
    tools=tools,
    agent=agent,
    staff_agent=staff_agent,
    rag_prompt=None  # RAG prompt 將在後面定義後更新
)

# ==================== Pydantic 模型 ====================
# (保持不變)
class ChatRequest(BaseModel):
    message: str
    session_id: Optional[str] = "default"
    use_agent: bool = True
    role: str = "public"  # "public" 或 "staff"，決定 AI 的身份

class ChatResponse(BaseModel):
    reply: str
    sources: Optional[List[str]] = []
    session_id: str
    timestamp: str
    thought_process: Optional[str] = None # 改為字串以容納錯誤訊息或步驟

class ContentGenerationRequest(BaseModel):
    topic: str
    style: str = "正式"
    length: str = "中"
    context: Optional[str] = None

class IngestRequest(BaseModel):
    folder_path: str = "documents"

class VisitorStatsResponse(BaseModel):
    month: str
    count: int
    last_reset: str

# ==================== 工具函數 ====================
# (保持不變)
def verify_admin(authorization: Optional[str] = Header(None)):
    """驗證管理員權限"""
    if not ADMIN_PASSWORD or authorization != f"Bearer {ADMIN_PASSWORD}":
        logger.warning(f"🚫 管理員權限驗證失敗: {authorization}")
        raise HTTPException(status_code=401, detail="未授權或未設定管理員密碼")
    return True

def load_document(file_path: str):
    """載入文件"""
    file_extension = Path(file_path).suffix.lower()
    loader = None
    try:
        if file_extension == ".pdf":
            loader = PyPDFLoader(file_path)
        elif file_extension in [".docx", ".doc"]:
            try:
                import docx2txt # 檢查是否安裝
                loader = Docx2txtLoader(file_path)
            except ImportError:
                logger.error("❌ 缺少 'docx2txt' 模組，無法讀取 .docx 文件。請執行 'pip install docx2txt'")
                return []
        elif file_extension == ".txt":
            try:
                loader = TextLoader(file_path, encoding="utf-8")
                loader.load()[0].page_content[:10]
            except UnicodeDecodeError:
                logger.warning(f"⚠️ 使用 UTF-8 讀取 {file_path} 失敗，嘗試系統預設編碼...")
                loader = TextLoader(file_path) # 使用系統預設
            except Exception as txt_err:
                 logger.error(f"❌ 讀取 TXT 文件 {file_path} 時發生非預期的錯誤: {txt_err}")
                 return []
        else:
            logger.warning(f"⚠️ 不支援的檔案類型: {file_extension} ({file_path})")
            return []

        if loader:
            documents = loader.load()
            logger.info(f"✅ 成功載入: {file_path} ({len(documents)} 段)")
            return documents
        else:
            return []
    except Exception as e:
        logger.error(f"❌ 載入文件 {file_path} 失敗: {e}", exc_info=True)
        return []

# ==================== Prompt 模板 ====================
# (保持不變)
RAG_PROMPT = PromptTemplate(
    template="""你是市長的 AI 助理，請根據以下資料回答問題。

相關資料：
{context}

對話記錄：
{chat_history}

問題：{question}

回答時請：
- 使用市長親切、專業的語氣
- 如果資料中沒有答案，請誠實告知
- 保持簡潔明瞭
- 適時使用輕鬆的語氣""",
    input_variables=["context", "chat_history", "question"]
)

# 更新 ChatService 的 RAG Prompt
chat_service.rag_prompt = RAG_PROMPT

CONTENT_PROMPT = PromptTemplate(
    template="""你是市長的專屬文案生成助理。

任務：生成 {style} 風格、{length} 篇幅的文案

主題：{topic}

參考資料：
{context}

要求：
- 完全模仿市長的語氣和用詞習慣
- 風格：{style}（正式/輕鬆/幽默）
- 篇幅：{length}（短=50-100字，中=150-300字，長=400-600字）
- 內容必須基於知識庫資訊
- 避免虛假內容

文案內容：""",
    input_variables=["topic", "style", "length", "context"]
)

# ==================== API 端點 ====================

@app.get("/")
async def root():
    return {
        "system": "PAIS 政務分身智能系統",
        "version": app.version,
        "framework": "LangChain (Agents + Memory + RAG + Tools)",
        "status": "🟢 運行中"
    }

@app.get("/health")
async def health_check():
    qdrant_ok = False
    llm_ok = False
    agent_ok = agent is not None
    error_msg = ""
    try:
        qdrant_client.get_collections()
        qdrant_ok = True
    except Exception as e:
        error_msg += f"Qdrant 連接失敗: {e}; "
        logger.error(f"❌ 健康檢查 - Qdrant 連接失敗: {e}")

    llm_ok = True # 暫時假設 LLM 正常

    status = "healthy" if qdrant_ok and llm_ok and agent_ok else "unhealthy"

    return {
        "status": status,
        "qdrant": "✅ connected" if qdrant_ok else "❌ disconnected",
        "llm": "✅ assumed ok" if llm_ok else "❌ failed test",
        "agents": "✅ active" if agent_ok else "❌ failed to create",
        "error": error_msg if error_msg else None
    }

@app.post("/api/chat", response_model=ChatResponse)
async def chat(request: ChatRequest):
    """
    對話 API (LangChain Agent + Memory 或 RAG Chain)
    支援不同角色：public (善寶) 或 staff (幕僚助理)

    此端點已重構為使用 ChatService 處理所有對話邏輯
    """
    session_id = request.session_id or "default"
    memory = get_memory(session_id)

    try:
        # 使用 ChatService 處理對話
        result = await chat_service.process_chat(
            message=request.message,
            session_id=session_id,
            memory=memory,
            use_agent=request.use_agent,
            role=request.role
        )

        return ChatResponse(**result)

    except ValueError as e:
        # Agent 未初始化錯誤
        logger.error(f"❌ Agent 初始化錯誤 ({session_id}): {str(e)}")
        raise HTTPException(status_code=500, detail=str(e))
    except Exception as e:
        # 其他未預期錯誤
        logger.error(f"❌ 對話處理失敗 ({session_id}): {str(e)}", exc_info=True)
        raise HTTPException(status_code=500, detail=f"對話處理失敗: {str(e)}")

# --- /api/generate 保持不變 ---
@app.post("/api/generate")
async def generate_content(
    request: ContentGenerationRequest,
    admin: bool = Depends(verify_admin)
):
    """文案生成 API"""
    try:
        logger.info(f"✍️ 開始生成文案: 主題='{request.topic}', 風格='{request.style}', 長度='{request.length}'")

        context = "（無特別指定的參考資料）"
        relevant_docs = []
        if request.context:
             logger.info(f"🔍 使用指定 context 進行生成")
             context = request.context
        else:
            try:
                retriever = vectorstore.as_retriever(search_kwargs={"k": 5})
                logger.info(f"🔍 從知識庫搜尋主題 '{request.topic}' 的參考資料...")
                relevant_docs = retriever.invoke(request.topic) # 使用 invoke
                if relevant_docs:
                    context = "\n\n---\n\n".join([doc.page_content for doc in relevant_docs])
                    logger.info(f"✅ 找到 {len(relevant_docs)} 筆參考資料")
                else:
                    logger.warning(f"⚠️ 未找到主題 '{request.topic}' 的相關參考資料")
            except Exception as search_err:
                 logger.error(f"❌ 搜尋參考資料時失敗: {search_err}")

        content_chain = LLMChain(
            llm=llm,
            prompt=CONTENT_PROMPT,
            verbose=True
        )

        logger.info(f"🚀 開始調用 LLM 生成文案...")
        result = content_chain.invoke({
            "topic": request.topic,
            "style": request.style,
            "length": request.length,
            "context": context
        })

        generated_content = result.get("text", "").strip()

        if not generated_content:
             logger.error("❌ LLM 返回了空的文案內容")
             raise HTTPException(status_code=500, detail="文案生成失敗：模型未返回有效內容")

        logger.info(f"✅ 文案生成成功 (長度: {len(generated_content)})")

        try:
            timestamp = datetime.now().strftime("%Y%m%d_%H%M%S")
            safe_topic = "".join(c if c.isalnum() else "_" for c in request.topic[:20])
            output_file = Path("generated_content") / f"{timestamp}_{safe_topic}.txt"
            output_file.parent.mkdir(exist_ok=True)

            with open(output_file, "w", encoding="utf-8") as f:
                f.write(f"主題: {request.topic}\n")
                f.write(f"風格: {request.style}\n")
                f.write(f"篇幅: {request.length}\n")
                f.write(f"時間: {datetime.now().isoformat()}\n")
                f.write("=" * 50 + "\n\n")
                f.write(generated_content)
            logger.info(f"💾 文案已自動儲存至: {output_file}")
            file_path_str = str(output_file)
        except Exception as save_err:
            logger.error(f"❌ 自動儲存文案失敗: {save_err}")
            file_path_str = None

        return {
            "content": generated_content,
            "file_path": file_path_str,
            "sources": [
                 doc.metadata.get("source", "未知來源").split('/')[-1]
                 for doc in relevant_docs
            ],
            "context_used": len(relevant_docs) > 0
        }

    except HTTPException as http_exc:
        raise http_exc
    except Exception as e:
        logger.error(f"❌ 文案生成過程中發生未預期錯誤: {e}", exc_info=True)
        raise HTTPException(status_code=500, detail=f"文案生成失敗: {str(e)}")


# --- /api/ingest, /api/upload 保持不變 ---
@app.post("/api/ingest")
async def ingest_documents(
    request: IngestRequest,
    admin: bool = Depends(verify_admin)
):
    """知識庫上傳 API (處理指定資料夾內所有支援文件)"""
    processed_files_count = 0
    total_chunks_created = 0
    errors = []

    try:
        folder_path = Path(request.folder_path)
        if not folder_path.exists() or not folder_path.is_dir():
            logger.error(f"❌ Ingest - 資料夾不存在或不是有效目錄: {folder_path}")
            raise HTTPException(status_code=404, detail=f"資料夾 '{folder_path}' 不存在")

        supported_extensions = [".pdf", ".docx", ".doc", ".txt"]
        logger.info(f"📚 開始處理資料夾: {folder_path}")

        files_to_process = [f for f in folder_path.rglob("*")
                            if f.is_file() and f.suffix.lower() in supported_extensions]

        if not files_to_process:
            logger.warning(f"⚠️ 資料夾 '{folder_path}' 中沒有找到支援的檔案 ({supported_extensions})")
            return {"message": "資料夾中沒有找到支援的檔案", "processed": 0, "chunks_created": 0}

        logger.info(f"🔍 找到 {len(files_to_process)} 個支援的檔案，開始載入與分割...")

        all_splits = []
        for file_path in files_to_process:
            logger.debug(f"⏳ 處理檔案: {file_path}")
            docs = load_document(str(file_path))
            if docs:
                for doc in docs:
                    # 確保路徑正確解析
                    try:
                        absolute_path = file_path.resolve()
                        relative_path = absolute_path.relative_to(Path.cwd().resolve())
                    except ValueError:
                        # 如果無法計算相對路徑，使用檔案路徑本身
                        relative_path = file_path
                    doc.metadata["source"] = str(relative_path).replace("\\", "/")
                    doc.metadata["uploaded_at"] = datetime.now().isoformat()
                    doc.metadata["filename"] = file_path.name

                text_splitter = RecursiveCharacterTextSplitter(
                    chunk_size=1000,
                    chunk_overlap=200,
                    separators=["\n\n", "\n", "。", "！", "？", "，", "、", " ", ""],
                    length_function=len,
                )
                splits = text_splitter.split_documents(docs)
                logger.info(f"📄 檔案 {file_path.name} 分割成 {len(splits)} 個片段")
                all_splits.extend(splits)
                processed_files_count += 1
            else:
                 logger.warning(f"⚠️ 檔案 {file_path} 載入失敗或無內容，已跳過")
                 errors.append(f"無法處理檔案: {file_path.name}")


        if not all_splits:
            logger.error("❌ 無法從任何檔案中成功分割出片段")
            return {"message": "無法成功處理任何文件內容", "processed": processed_files_count, "chunks_created": 0, "errors": errors}

        total_chunks_created = len(all_splits)
        logger.info(f"✅ 文件分割完成: 共 {processed_files_count} 個檔案, {total_chunks_created} 個片段。準備寫入向量資料庫...")

        batch_size = 100
        for i in range(0, total_chunks_created, batch_size):
            batch = all_splits[i:i + batch_size]
            try:
                vectorstore.add_documents(batch)
                logger.info(f"✍️ 已寫入 {len(batch)} 個片段 (總進度: {min(i + batch_size, total_chunks_created)} / {total_chunks_created})")
            except Exception as add_doc_err:
                 logger.error(f"❌ 寫入片段 {i} 到 {i+batch_size} 時失敗: {add_doc_err}", exc_info=True)
                 errors.append(f"部分資料寫入失敗: {add_doc_err}")

        logger.info(f"✅ 所有片段已成功寫入向量資料庫 '{COLLECTION_NAME}'")

        return {
            "message": "✅ 知識庫更新成功" + (f" (部分檔案處理失敗，請查看日誌)" if errors else ""),
            "files_processed": processed_files_count,
            "chunks_created": total_chunks_created,
            "collection": COLLECTION_NAME,
            "errors": errors if errors else None
        }

    except HTTPException as http_exc:
        raise http_exc
    except Exception as e:
        logger.error(f"❌ 知識庫上傳過程中發生未預期錯誤: {e}", exc_info=True)
        raise HTTPException(status_code=500, detail=f"知識庫處理失敗: {str(e)}")

@app.post("/api/upload")
async def upload_file(
    file: UploadFile = File(...),
    folder: str = Form(""),
    admin: bool = Depends(verify_admin)
):
    """單個檔案上傳（文檔加入知識庫，圖片僅保存）"""
    try:
        # 建立上傳目標資料夾
        upload_folder = Path("documents")
        if folder and folder.strip():
            # 清理資料夾路徑，防止路徑遍歷攻擊
            clean_folder = folder.strip().replace("..", "").replace("\\", "/")
            upload_folder = upload_folder / clean_folder

        upload_folder.mkdir(parents=True, exist_ok=True)
        file_path = upload_folder / Path(file.filename).name

        if file_path.exists():
             timestamp = datetime.now().strftime("%Y%m%d%H%M%S")
             file_path = upload_folder / f"{file_path.stem}_{timestamp}{file_path.suffix}"

        logger.info(f"📤 接收到檔案上傳: {file.filename}, 儲存至: {file_path}")

        # 保存文件
        try:
            with open(file_path, "wb") as buffer:
                content = await file.read()
                buffer.write(content)
            logger.info(f"💾 檔案儲存成功: {file_path}")
        except Exception as save_err:
             logger.error(f"❌ 儲存上傳檔案失敗 ({file.filename}): {save_err}", exc_info=True)
             raise HTTPException(status_code=500, detail=f"儲存檔案失敗: {save_err}")

        # 判斷文件類型
        image_extensions = {'.png', '.jpg', '.jpeg', '.gif', '.bmp', '.webp', '.svg', '.ico'}
        audio_extensions = {'.mp3', '.wav', '.m4a', '.aac', '.ogg', '.flac', '.wma'}
        file_ext = file_path.suffix.lower()

        # 如果是圖片文件，只保存不加入知識庫
        if file_ext in image_extensions or folder == 'images':
            logger.info(f"🖼️ 圖片文件已保存: {file_path}")
            return {
                "success": True,
                "message": "圖片上傳成功",
                "filename": file.filename,
                "file_path": str(file_path),
                "type": "image"
            }

        # 如果是音頻文件，只保存不加入知識庫
        if file_ext in audio_extensions or folder == 'audio':
            logger.info(f"🎵 音頻文件已保存: {file_path}")
            return {
                "success": True,
                "message": "音頻上傳成功",
                "filename": file.filename,
                "file_path": str(file_path),
                "type": "audio"
            }

        # 非圖片/音頻文件：加入知識庫
        logger.info(f"📚 開始處理文檔: {file_path}")
        docs = load_document(str(file_path))

        if not docs:
            logger.warning(f"⚠️ 檔案 {file_path} 載入失敗或無內容，無法加入知識庫")
            return {
                "success": False,
                "message": "檔案已成功上傳，但無法讀取內容或內容為空，未加入知識庫。",
                "filename": file.filename,
                "chunks": 0,
                "error": "Failed to load or empty document"
            }

        for doc in docs:
            # 確保 file_path 是絕對路徑，然後計算相對於工作目錄的路徑
            abs_file_path = file_path.resolve()
            abs_cwd = Path.cwd().resolve()
            try:
                relative_path = abs_file_path.relative_to(abs_cwd)
            except ValueError:
                # 如果無法計算相對路徑，直接使用檔案路徑
                relative_path = file_path

            doc.metadata["source"] = str(relative_path).replace("\\", "/")
            doc.metadata["uploaded_at"] = datetime.now().isoformat()
            doc.metadata["filename"] = file_path.name

        text_splitter = RecursiveCharacterTextSplitter(
            chunk_size=1000,
            chunk_overlap=200,
            separators=["\n\n", "\n", "。", "！", "？", "，", "、", " ", ""],
            length_function=len
        )
        splits = text_splitter.split_documents(docs)
        total_chunks = len(splits)
        logger.info(f"📄 檔案 {file_path.name} 分割成 {total_chunks} 個片段")

        if not splits:
             logger.warning(f"⚠️ 檔案 {file_path.name} 分割後無片段，無法加入知識庫")
             return {
                "success": False,
                "message": "檔案已成功上傳，但分割後無有效內容，未加入知識庫。",
                "filename": file.filename,
                "chunks": 0,
                "error": "No chunks generated after splitting"
            }

        try:
            vectorstore.add_documents(splits)
            logger.info(f"✅ 檔案 {file_path.name} 的片段已成功加入向量資料庫")
            return {
                "success": True,
                "message": "✅ 檔案上傳並成功加入知識庫",
                "filename": file.filename,
                "file_path": str(file_path),
                "chunks": total_chunks
            }
        except Exception as add_doc_err:
            logger.error(f"❌ 將檔案 {file_path.name} 加入向量資料庫時失敗: {add_doc_err}", exc_info=True)
            raise HTTPException(status_code=500, detail=f"加入知識庫失敗: {add_doc_err}")

    except HTTPException as http_exc:
        raise http_exc
    except Exception as e:
        logger.error(f"❌ 處理檔案上傳時發生未預期錯誤 ({file.filename}): {e}", exc_info=True)
        raise HTTPException(status_code=500, detail=f"檔案上傳處理失敗: {str(e)}")


# --- 其他 API 保持不變 ---
@app.get("/api/memory/{session_id}")
async def get_memory_history(session_id: str):
    """取得指定 session 的對話記憶"""
    try:
        if session_id not in memory_store:
            history_file = Path(f"chat_history/{session_id}.json")
            if not history_file.exists():
                logger.warning(f"⚠️ 請求記憶體歷史，但 session '{session_id}' 不存在 (記憶體與檔案皆無)")
                raise HTTPException(status_code=404, detail="找不到此對話記錄")
            else:
                 get_memory(session_id)

        memory = memory_store[session_id]
        history_data = memory.load_memory_variables({})
        messages = history_data.get("chat_history", [])
        formatted_history = []
        for msg in messages:
            msg_type = "user" if msg.type == "human" else "ai" if msg.type == "ai" else "system"
            formatted_history.append({
                "type": msg_type,
                "content": msg.content
            })

        logger.info(f"✅ 成功取得 session '{session_id}' 的對話歷史 ({len(formatted_history)} 條)")
        return {
            "session_id": session_id,
            "history": formatted_history
        }
    except HTTPException as http_exc:
        raise http_exc
    except Exception as e:
        logger.error(f"❌ 取得對話歷史失敗 ({session_id}): {e}", exc_info=True)
        raise HTTPException(status_code=500, detail=f"無法取得對話記錄: {str(e)}")

@app.delete("/api/memory/{session_id}")
async def clear_memory(session_id: str, admin: bool = Depends(verify_admin)):
    """清除指定 session 的對話記憶 (記憶體與檔案)"""
    try:
        deleted_from_memory = False
        deleted_from_file = False

        if session_id in memory_store:
            try:
                memory_store[session_id].clear()
                del memory_store[session_id]
                deleted_from_memory = True
                logger.info(f"🗑️ 已從記憶體中清除 session: {session_id}")
            except Exception as mem_clear_err:
                 logger.error(f"❌ 清除記憶體中 session '{session_id}' 失敗: {mem_clear_err}")

        history_file = Path(f"chat_history/{session_id}.json")
        if history_file.exists():
            try:
                history_file.unlink()
                deleted_from_file = True
                logger.info(f"🗑️ 已刪除對話歷史檔案: {history_file}")
            except OSError as file_del_err:
                logger.error(f"❌ 刪除對話歷史檔案 '{history_file}' 失敗: {file_del_err}")

        if deleted_from_memory or deleted_from_file:
            return {"message": f"✅ 已清除 {session_id} 的對話記憶" + (" (部分失敗，請查看日誌)" if not (deleted_from_memory and deleted_from_file) else "")}
        else:
            logger.warning(f"⚠️ 嘗試清除 session '{session_id}'，但記憶體與檔案皆不存在或刪除失敗")
            raise HTTPException(status_code=404, detail="找不到或無法清除指定的對話記錄")

    except HTTPException as http_exc:
        raise http_exc
    except Exception as e:
        logger.error(f"❌ 清除對話記憶時發生未預期錯誤 ({session_id}): {e}", exc_info=True)
        raise HTTPException(status_code=500, detail=f"清除記憶失敗: {str(e)}")


@app.get("/api/documents")
async def list_documents(
    sort: str = "newest",
    admin: bool = Depends(verify_admin)
):
    """列出知識庫中的所有文檔（排除素材文件）"""
    try:
        docs_dir = Path("documents")
        if not docs_dir.exists():
            return {"documents": []}

        documents = []

        # 排除的目錄（素材目錄）
        excluded_dirs = {'audio', 'images'}

        # 遍歷所有文件（包括子目錄）
        for file_path in docs_dir.rglob("*"):
            if file_path.is_file():
                try:
                    # 檢查是否在排除的目錄中
                    relative_path = file_path.relative_to(docs_dir)
                    path_parts = relative_path.parts

                    # 如果第一層目錄是 audio 或 images，跳過
                    if len(path_parts) > 0 and path_parts[0] in excluded_dirs:
                        continue

                    stat_info = file_path.stat()

                    documents.append({
                        "filename": file_path.name,
                        "path": str(relative_path).replace("\\", "/"),
                        "full_path": str(file_path),
                        "size": stat_info.st_size,
                        "uploaded_at": datetime.fromtimestamp(stat_info.st_mtime).isoformat(),
                        "extension": file_path.suffix
                    })
                except Exception as file_err:
                    logger.warning(f"⚠️ 無法讀取文件資訊: {file_path}, 錯誤: {file_err}")
                    continue

        # 根據排序參數排序
        reverse = sort == "newest"
        documents.sort(key=lambda x: x["uploaded_at"], reverse=reverse)

        logger.info(f"📂 列出文檔列表，共 {len(documents)} 個文件（已排除素材文件）")
        return {
            "documents": documents,
            "total": len(documents)
        }
    except Exception as e:
        logger.error(f"❌ 列出文檔失敗: {e}", exc_info=True)
        raise HTTPException(status_code=500, detail=f"列出文檔失敗: {str(e)}")


@app.get("/api/documents/{file_path:path}/download")
async def download_document(file_path: str):
    """下載知識庫中的文檔（不需要密碼驗證，方便下載）"""
    try:
        from fastapi.responses import FileResponse

        docs_dir = Path("documents")
        target_file = docs_dir / file_path

        # 安全檢查：確保文件在 documents 目錄內
        try:
            target_file = target_file.resolve()
            docs_dir = docs_dir.resolve()
            if not str(target_file).startswith(str(docs_dir)):
                raise HTTPException(status_code=400, detail="不允許訪問此路徑")
        except Exception:
            raise HTTPException(status_code=400, detail="無效的文件路徑")

        if not target_file.exists():
            raise HTTPException(status_code=404, detail="文件不存在")

        if not target_file.is_file():
            raise HTTPException(status_code=400, detail="只能下載文件")

        logger.info(f"📥 下載文檔: {file_path}")

        return FileResponse(
            path=str(target_file),
            filename=target_file.name,
            media_type='application/octet-stream'
        )
    except HTTPException:
        raise
    except Exception as e:
        logger.error(f"❌ 下載文檔失敗 ({file_path}): {e}", exc_info=True)
        raise HTTPException(status_code=500, detail=f"下載文檔失敗: {str(e)}")


@app.delete("/api/documents/{file_path:path}")
async def delete_document(file_path: str, admin: bool = Depends(verify_admin)):
    """刪除知識庫中的文檔"""
    try:
        docs_dir = Path("documents")
        target_file = docs_dir / file_path

        # 安全檢查：確保文件在 documents 目錄內
        try:
            target_file = target_file.resolve()
            docs_dir = docs_dir.resolve()
            if not str(target_file).startswith(str(docs_dir)):
                raise HTTPException(status_code=400, detail="不允許訪問此路徑")
        except Exception:
            raise HTTPException(status_code=400, detail="無效的文件路徑")

        if not target_file.exists():
            raise HTTPException(status_code=404, detail="文件不存在")

        if not target_file.is_file():
            raise HTTPException(status_code=400, detail="只能刪除文件，不能刪除目錄")

        # 刪除文件
        filename = target_file.name
        target_file.unlink()
        logger.info(f"🗑️ 已刪除文檔: {file_path}")

        return {
            "message": f"✅ 已刪除文檔: {filename}",
            "filename": filename
        }
    except HTTPException:
        raise
    except Exception as e:
        logger.error(f"❌ 刪除文檔失敗 ({file_path}): {e}", exc_info=True)
        raise HTTPException(status_code=500, detail=f"刪除文檔失敗: {str(e)}")


@app.get("/api/stats")
async def get_stats():
    """取得系統統計資訊"""
    try:
        vector_count = -1
        try:
            collection_info = qdrant_client.get_collection(COLLECTION_NAME)
            vector_count = collection_info.vectors_count
        except Exception as q_err:
             logger.error(f"❌ 無法從 Qdrant 取得集合資訊: {q_err}")

        return {
            "collection_name": COLLECTION_NAME,
            "total_vectors": vector_count,
            "active_memory_sessions": len(memory_store),
            "total_history_files": len(list(Path("chat_history").glob("*.json"))),
            "framework": "LangChain",
            "llm_model": llm.model,
            "embedding_model": embeddings.model_name,
            "vector_db": "Qdrant",
            "components": {
                "agents": "✅ ReAct Agent" if agent else "❌ Agent Failed",
                "memory": "✅ ConversationBufferMemory + FileChatMessageHistory",
                "rag": "✅ ConversationalRetrievalChain",
                "tools": len(tools)
            }
        }
    except Exception as e:
        logger.error(f"❌ 取得系統統計時發生錯誤: {e}", exc_info=True)
        raise HTTPException(status_code=500, detail=f"無法取得系統統計: {str(e)}")


# ==================== 訪客計數器 API ====================

@app.post("/api/visitor/increment", response_model=VisitorStatsResponse)
async def increment_visitor():
    """增加訪客計數"""
    try:
        stats = db.increment_visitor_count()
        return VisitorStatsResponse(
            month=stats['month'],
            count=stats['count'],
            last_reset=stats['last_reset']
        )
    except Exception as e:
        logger.error(f"❌ 增加訪客計數時發生錯誤: {e}", exc_info=True)
        raise HTTPException(status_code=500, detail=f"無法增加訪客計數: {str(e)}")


@app.get("/api/visitor/stats", response_model=VisitorStatsResponse)
async def get_visitor_stats(month: Optional[str] = None):
    """取得訪客統計"""
    try:
        stats = db.get_visitor_stats(month)
        if stats:
            return VisitorStatsResponse(
                month=stats['month'],
                count=stats['count'],
                last_reset=stats['last_reset']
            )
        else:
            # 如果沒有數據，返回當月初始值
            from datetime import datetime
            current_month = month or datetime.now().strftime("%Y-%m")
            return VisitorStatsResponse(
                month=current_month,
                count=0,
                last_reset=datetime.now().isoformat()
            )
    except Exception as e:
        logger.error(f"❌ 取得訪客統計時發生錯誤: {e}", exc_info=True)
        raise HTTPException(status_code=500, detail=f"無法取得訪客統計: {str(e)}")


# --- 啟動與關閉事件保持不變 ---
@app.on_event("startup")
async def startup_event():
    Path("chat_history").mkdir(exist_ok=True)
    Path("generated_content").mkdir(exist_ok=True)
    Path("logs").mkdir(exist_ok=True)
    Path("documents").mkdir(exist_ok=True)

    logger.info("="*50)
    logger.info("🚀 PAIS 系統啟動 (LangChain Powered)")
    logger.info(f" FastAPI 版本: {app.version}")
    logger.info(f"📍 Qdrant Host: {QDRANT_HOST}:{QDRANT_PORT}")
    logger.info(f"📚 Qdrant 集合: {COLLECTION_NAME}")
    logger.info(f"🧠 LLM 模型: {llm.model}")
    logger.info(f"🔡 Embedding 模型: {embeddings.model_name} (維度: 768)")
    logger.info(f"🤖 Agent 狀態: {'✅ 已啟用' if agent else '❌ 啟動失敗'}")
    logger.info(f"🛠️ Agent 工具數量: {len(tools)}")
    logger.info(f"💾 Memory 類型: ConversationBufferMemory + FileChatMessageHistory")
    logger.info("="*50)

@app.on_event("shutdown")
async def shutdown_event():
    logger.info("="*50)
    logger.info("⏹ PAIS 系統正在關閉...")
    logger.info("="*50)

if __name__ == "__main__":
    import uvicorn
    uvicorn.run("main:app", host="0.0.0.0", port=8000, reload=False)<|MERGE_RESOLUTION|>--- conflicted
+++ resolved
@@ -76,11 +76,7 @@
 # ==================== LangChain 初始化 ====================
 # Gemini LLM
 llm = GoogleGenerativeAI(
-<<<<<<< HEAD
-    model="gemini-1.5-flash",
-=======
     model="gemini-1.5-flash-001",
->>>>>>> 793a3562
     google_api_key=GEMINI_API_KEY,
     temperature=0.7,
     max_output_tokens=2048
